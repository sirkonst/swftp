--- conflicted
+++ resolved
@@ -38,14 +38,10 @@
                  max_concurrency=10,
                  timeout=260,
                  extra_headers=None,
-<<<<<<< HEAD
                  proxy=None,
-                 verbose=False):
-=======
                  verbose=False,
                  rewrite_scheme=None,
                  rewrite_netloc=None):
->>>>>>> e69d5101
         self.auth_url = auth_url
         self.global_max_concurrency = global_max_concurrency
         self.max_concurrency = max_concurrency
