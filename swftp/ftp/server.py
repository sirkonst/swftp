"""
This file contains the primary server code for the FTP server.

See COPYING for license information.
"""
import stat
from collections import defaultdict

from zope.interface import implements
from twisted.protocols.ftp import (
    FTP, IFTPShell, IReadFile, IWriteFile, FileNotFoundError,
    CmdNotImplementedForArgError, IsNotADirectoryError, IsADirectoryError,
    PermissionDeniedError,
    RESPONSE, TOO_MANY_CONNECTIONS)
from twisted.internet import defer, interfaces
from twisted.internet.protocol import Protocol
from twisted.python import log
from twisted.protocols.ftp import NAME_SYS_TYPE

from swftp.logging import msg
from swftp.swiftfilesystem import SwiftFileSystem, swift_stat, obj_to_path
from swftp.swift import NotFound, Conflict, UnAuthorized


def stat_format(keys, props):
    st = swift_stat(**props)
    l = []
    for key in keys:
        if key == 'size':
            val = st.st_size
        elif key == 'directory':
            val = st.st_mode & stat.S_IFDIR == stat.S_IFDIR
        elif key == 'permissions':
            val = st.st_mode
        elif key == 'hardlinks':
            val = 0
        elif key == 'modified':
            val = int(st.st_mtime)
        elif key in 'owner':
            val = 'nobody'
        elif key in 'group':
            val = 'nobody'
        else:  # Unknown Value
            val = ''
        l.append(val)
    return l


class SwftpFTPProtocol(FTP, object):
    _connCountMap = defaultdict(int)
    maxConnectionsPerUser = 10

    def connectionMade(self, *args, **kwargs):
        log.msg(metric='num_clients')
        return super(SwftpFTPProtocol, self).connectionMade(*args, **kwargs)

    def connectionLost(self, *args, **kwargs):
        log.msg(metric='num_clients', count=-1)

        if self.shell:
            username = self.shell.username()
            msg("User Disconnected (%s) [%s/%s]" % (
                username,
                self._connCountMap[username],
                self.maxConnectionsPerUser,
                ))
            self._connCountMap[username] -= 1
            # To avoid a slow memory leak
            if self._connCountMap[username] == 0:
                del self._connCountMap[username]
        return super(SwftpFTPProtocol, self).connectionLost(*args, **kwargs)

    def ftp_PASS(self, *args, **kwargs):
        # Check to see if the user has too many connections
        d = super(SwftpFTPProtocol, self).ftp_PASS(*args, **kwargs)

        def pass_cb(res):
            username = self.shell.username()
            self._connCountMap[username] += 1
            msg("User Connected (%s) [%s/%s]" % (
                username,
                self._connCountMap[username],
                self.maxConnectionsPerUser,
                ))
            if self.maxConnectionsPerUser != 0 and \
                    self._connCountMap[username] > self.maxConnectionsPerUser:
                msg("Too Many Connections For User (%s) [%s/%s]" % (
                    username,
                    self._connCountMap[username],
                    self.maxConnectionsPerUser,
                    ))
                self.sendLine(RESPONSE[TOO_MANY_CONNECTIONS])
                self.transport.loseConnection()
            return res

        d.addCallback(pass_cb)
        return d

    def ftp_LIST(self, path=''):
        # ignore special flags for command LIST
        keys = ['-a', '-l', '-la', '-al']
        segm = path.split()
        path = " ".join(s for s in segm if s.lower() not in keys)

        return super(SwftpFTPProtocol, self).ftp_LIST(path)

    def ftp_NLST(self, path=''):
        """
        Overwrite for fix http://twistedmatrix.com/trac/ticket/4258
        """
        return super(SwftpFTPProtocol, self).ftp_NLST(path)

<<<<<<< HEAD
    def reply(self, key, *args):
        if key == NAME_SYS_TYPE:
            self.sendLine("215 UNIX Type: I")
        else:
            super(SwftpFTPProtocol, self).reply(key, *args)

=======
>>>>>>> e69d5101
    def cleanupDTP(self):
        """
        Overwrite cleanupDTP() for fix socket leak
        (see http://twistedmatrix.com/trac/ticket/5367)
        """
        transport = None
        if self.dtpInstance is not None:
            if self.dtpInstance.transport is not None:
                transport = self.dtpInstance.transport

        super(SwftpFTPProtocol, self).cleanupDTP()

        if transport:
            transport.abortConnection()


class SwiftFTPShell(object):
    """ Implements all the methods needed to treat Swift as an FTP Shell """
    implements(IFTPShell)

    allow_no_existing_path = False

    def __init__(self, swiftconn):
        self.swiftconn = swiftconn
        self.swiftfilesystem = SwiftFileSystem(self.swiftconn)
        self.log_command('login')

    def log_command(self, command, *args):
        arg_list = ', '.join(str(arg) for arg in args)
        msg("cmd: %s(%s)" % (command, arg_list),
            system="SwFTP-FTP, (%s)" % self.swiftconn.username,
            metric='command.%s' % command)

    def username(self):
        return self.swiftconn.username

    def logout(self):
        self.log_command('logout')
        if self.swiftconn.pool:
            self.swiftconn.pool.closeCachedConnections()
        del self.swiftconn

    def _fullpath(self, path_parts):
        return '/'.join(path_parts)

    def makeDirectory(self, path):
        self.log_command('makeDirectory', path)
        fullpath = self._fullpath(path)
        return self.swiftfilesystem.makeDirectory(fullpath)

    def removeDirectory(self, path):
        self.log_command('removeDirectory', path)
        fullpath = self._fullpath(path)

        def not_found_eb(failure):
            failure.trap(NotFound)

        def conflict_eb(failure):
            failure.trap(Conflict)
            raise CmdNotImplementedForArgError(
                'Cannot delete non-empty directories.')

        d = self.swiftfilesystem.removeDirectory(fullpath)
        d.addErrback(not_found_eb)
        d.addErrback(conflict_eb)
        return d

    def removeFile(self, path):
        self.log_command('removeFile', path)
        fullpath = self._fullpath(path)

        def errback(failure):
            failure.trap(NotFound, NotImplementedError)
            if failure.check(NotImplementedError):
                return defer.fail(IsADirectoryError(fullpath))
        d = defer.maybeDeferred(self.swiftfilesystem.removeFile, fullpath)
        d.addErrback(errback)
        return d

    def rename(self, fromPath, toPath):
        self.log_command('rename', fromPath, toPath)
        oldpath = self._fullpath(fromPath)
        newpath = self._fullpath(toPath)

        d = self.swiftfilesystem.renameFile(oldpath, newpath)

        def errback(failure):
            failure.trap(NotFound, Conflict, NotImplementedError)
            if failure.check(NotFound):
                return defer.fail(FileNotFoundError(oldpath))
            else:
                return defer.fail(CmdNotImplementedForArgError(oldpath))
        d.addErrback(errback)
        return d

    def access(self, path):
        self.log_command('access', path)
        fullpath = self._fullpath(path)

        d = self.swiftfilesystem.getAttrs(fullpath)

        def cb(result):
            if result['content_type'] == 'application/directory':
                return defer.succeed(lambda: None)
            return defer.fail(IsNotADirectoryError(fullpath))
        d.addCallback(cb)

        def err(failure):
            failure.trap(NotFound)

            if not self.allow_no_existing_path:
                return defer.fail(IsNotADirectoryError(fullpath))
            else:
                # Containers need to actually exist before uploading anything
                # inside of them. Therefore require containers to actually exist.
                # All other paths don't have to.
                if len(path) != 1:
                    return defer.succeed(lambda: None)
                else:
                    return defer.fail(IsNotADirectoryError(fullpath))

        def err_forbidden(failure):
            failure.trap(UnAuthorized)
            return defer.fail(PermissionDeniedError(fullpath))

        d.addErrback(err).addErrback(err_forbidden)
        return d

    def stat(self, path, keys=()):
        self.log_command('stat', path, keys)
        fullpath = self._fullpath(path)

        def cb(result):
            return stat_format(keys, result)

        def err(failure):
            failure.trap(NotFound)
            return defer.fail(FileNotFoundError(fullpath))

        d = self.swiftfilesystem.getAttrs(fullpath)
        d.addCallback(cb)
        d.addErrback(err)
        return d

    def list(self, path=None, keys=()):
        self.log_command('list', path)
        fullpath = self._fullpath(path)

        def cb(results):
            l = []
            for key, value in results.iteritems():
                l.append([key, stat_format(keys, value)])
            return l

        def err(failure):
            failure.trap(NotFound)
            return defer.fail(FileNotFoundError(fullpath))

        d = self.swiftfilesystem.get_full_listing(fullpath)
        d.addCallback(cb)
        d.addErrback(err)
        return d

    def openForReading(self, path):
        self.log_command('openForReading', path)
        fullpath = self._fullpath(path)

        def cb(results):
            return SwiftReadFile(self.swiftfilesystem, fullpath)

        def err(failure):
            failure.trap(NotFound)
            return defer.fail(FileNotFoundError(fullpath))

        try:
            d = self.swiftfilesystem.checkFileExistance(fullpath)
            d.addCallback(cb)
            d.addErrback(err)
            return d
        except NotImplementedError:
            return defer.fail(IsADirectoryError(fullpath))

    def openForWriting(self, path):
        self.log_command('openForWriting', path)
        fullpath = self._fullpath(path)
        container, obj = obj_to_path(fullpath)
        if not container or not obj:
            raise CmdNotImplementedForArgError(
                'Cannot upload files to root directory.')
        f = SwiftWriteFile(self.swiftfilesystem, fullpath)
        return defer.succeed(f)


class SwiftWriteFile(object):
    implements(IWriteFile)

    def __init__(self, swiftfilesystem, fullpath):
        self.swiftfilesystem = swiftfilesystem
        self.fullpath = fullpath
        self.finished = None

    def receive(self):
        d, writer = self.swiftfilesystem.startFileUpload(self.fullpath)
        self.finished = d
        return writer.started

    def close(self):
        return self.finished


class SwiftReadFile(Protocol):
    implements(IReadFile)

    def __init__(self, swiftfilesystem, fullpath):
        self.swiftfilesystem = swiftfilesystem
        self.fullpath = fullpath
        self.finished = defer.Deferred()

    def cb_send(self, result):
        return self.finished

    def send(self, consumer):
        self.consumer = consumer
        d = self.swiftfilesystem.startFileDownload(self.fullpath, self)
        d.addCallback(self.cb_send)
        return d

    def dataReceived(self, data):
        self.consumer.write(data)
        log.msg(metric='transfer.egress_bytes', count=len(data))

    def connectionLost(self, reason):
        from twisted.web._newclient import ResponseDone
        from twisted.web.http import PotentialDataLoss

        if reason.check(ResponseDone) or reason.check(PotentialDataLoss):
            self.finished.callback(None)
        else:
            self.finished.errback(reason)
        self.consumer.unregisterProducer()

    def makeConnection(self, transport):
        pass

    def connectionMade(self):
        pass<|MERGE_RESOLUTION|>--- conflicted
+++ resolved
@@ -110,15 +110,6 @@
         """
         return super(SwftpFTPProtocol, self).ftp_NLST(path)
 
-<<<<<<< HEAD
-    def reply(self, key, *args):
-        if key == NAME_SYS_TYPE:
-            self.sendLine("215 UNIX Type: I")
-        else:
-            super(SwftpFTPProtocol, self).reply(key, *args)
-
-=======
->>>>>>> e69d5101
     def cleanupDTP(self):
         """
         Overwrite cleanupDTP() for fix socket leak
@@ -133,6 +124,12 @@
 
         if transport:
             transport.abortConnection()
+
+    def reply(self, key, *args):
+            if key == NAME_SYS_TYPE:
+                self.sendLine("215 UNIX Type: I")
+            else:
+                super(SwftpFTPProtocol, self).reply(key, *args)
 
 
 class SwiftFTPShell(object):
