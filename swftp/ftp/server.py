--- conflicted
+++ resolved
@@ -12,11 +12,7 @@
     CmdNotImplementedForArgError, IsNotADirectoryError, IsADirectoryError,
     PermissionDeniedError,
     RESPONSE, TOO_MANY_CONNECTIONS)
-<<<<<<< HEAD
-from twisted.internet import defer, interfaces
-=======
 from twisted.internet import defer, reactor
->>>>>>> 519c56cf
 from twisted.internet.protocol import Protocol
 from twisted.python import log
 from twisted.protocols.ftp import NAME_SYS_TYPE
