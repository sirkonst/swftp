--- conflicted
+++ resolved
@@ -5,11 +5,7 @@
 from swftp import VERSION
 
 short_description = '''SwFTP is an FTP and SFTP interface for Openstack Object\
-<<<<<<< HEAD
- Storage (swift)'''
-=======
 Storage (swift)'''
->>>>>>> c88b035f
 long_description = short_description
 try:
     long_description = open('README.md').read()
